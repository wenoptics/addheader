--- conflicted
+++ resolved
@@ -237,10 +237,7 @@
         delim_char=DEFAULT_DELIM_CHAR,
         delim_len=DEFAULT_DELIM_LEN,
         add_trailing_linesep=True,
-<<<<<<< HEAD
         empty_files=False,
-=======
->>>>>>> 5717327e
     ):
         """Constructor.
 
@@ -577,12 +574,6 @@
         description=__doc__, formatter_class=argparse.RawDescriptionHelpFormatter
     )
     p.add_argument("root", help="Root path from which to find files", nargs="?")
-<<<<<<< HEAD
-=======
-    p.add_argument(
-        "--version", help="Print current version and stop", action="store_true"
-    )
->>>>>>> 5717327e
     p.add_argument(
         "--version", help="Print current version and stop", action="store_true"
     )
@@ -662,14 +653,11 @@
         help=f"Separator length (default={TextFileModifier.DEFAULT_DELIM_LEN})",
     )
     p.add_argument(
-<<<<<<< HEAD
         "-t",
         "--text",
         help="File containing header text. "
         "Ignored if --dry-run or --remove options are given.",
-=======
         "--no-progress", action="store_true", help="Do not show progress bar"
->>>>>>> 5717327e
     )
     p.add_argument(
         "-v",
