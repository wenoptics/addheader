--- conflicted
+++ resolved
@@ -59,7 +59,6 @@
     package.mkdir()
     for f in ("__init__.py", "foo.py", "bar.py"):
         fp = (package / f).open("w")
-<<<<<<< HEAD
         if f[0] == "_":
             pass
         elif f[0] == "f":
@@ -69,12 +68,6 @@
                      "import sys\n"
                      "\n"
                      "print('Hello, World!')\n")
-=======
-        if f[0] != "_":
-            fp.write(
-                "# Comment at top\n" "import sys\n" "\n" "print('Hello, World!')\n"
-            )
->>>>>>> 707c1045
     tests = package / "tests"
     tests.mkdir()
     for f in ("__init__.py", "test_foo.py", "test_bar.py"):
@@ -157,16 +150,11 @@
     root = str(tmp_path.resolve())
     ff = add.FileFinder(root, glob_patterns=["*.py", "~test_*.py", "~__init__.py"])
     assert len(ff) == 2
-<<<<<<< HEAD
-    header_text = "\n   Header for\nall the files"
-    fm = add.FileModifier(header_text)
-=======
     fm = add.TextFileModifier(
         """
     Header for
     all the files"""
     )
->>>>>>> 707c1045
     # add header to files
     for f in ff.files:
         detected = fm.replace(f)
@@ -250,28 +238,26 @@
         addheader.add.main()
     with SetArgv(root, "-t", text, "--sep", "=", "--comment", "//", "--sep-len", "80"):
         addheader.add.main()
-<<<<<<< HEAD
+    if add.nbformat is not None:
+        with SetArgv(root, "-t", text, "--jupyter"):
+            addheader.add.main()
 
 
 def test_empty_ish(tmp_path):
     root = tmp_path
     empty_file = root / "empty.txt"
-    text = "New Header\nOn the Block"
+    text = "New Header\nOn the Block\n1\n2"
     for whitespace in "", "   ", "  \n", "\n", "\n\n", "#!/usr", "#!/usr\n", "#!/usr\n\n":
         print(f"whitespace = '{whitespace}'")
         empty_file.open("w").write(whitespace)
-        fm = add.FileModifier(text)
+        fm = add.TextFileModifier(text)
         fm.replace(empty_file)
         contents = empty_file.open("r").read()
-        expected_len = len(whitespace) + fm.header_len + 1
+        expected_len = len(whitespace) + fm.header_len
         # for magic that doesn't end in newline, extra newline inserted
         if whitespace.startswith("#") and not whitespace.endswith("\n"):
             expected_len += 1
         assert len(contents) == expected_len
-=======
-    if add.nbformat is not None:
-        with SetArgv(root, "-t", text, "--jupyter"):
-            addheader.add.main()
 
 
 def test_file_modifier():
@@ -287,5 +273,4 @@
     assert len(hlines) == 3
     assert hlines[0].endswith("\n")
     assert hlines[1].endswith("\n")
-    assert not hlines[2].endswith("\n")
->>>>>>> 707c1045
+    assert not hlines[2].endswith("\n")